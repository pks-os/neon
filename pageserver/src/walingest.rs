--- conflicted
+++ resolved
@@ -54,7 +54,6 @@
     checkpoint_modified: bool,
 }
 
-<<<<<<< HEAD
 #[derive(Debug, PartialEq)]
 enum IngestRecordOutcome {
     /// The record has been stored in the repository and last_record_lsn has been advanced.
@@ -70,10 +69,7 @@
     UnexpectedRecordType,
 }
 
-impl<'a> WalIngest<'a> {
-=======
 impl WalIngest {
->>>>>>> 7662df6c
     pub async fn new(
         timeline: &Timeline,
         startpoint: Lsn,
@@ -449,14 +445,8 @@
                         // particular point in the WAL. For more fine-grained control,
                         // we could peek into the message and only pause if it contains
                         // a particular string, for example, but this is enough for now.
-<<<<<<< HEAD
-                        crate::failpoint_support::sleep_millis_async!(
-                            "wal-ingest-logical-message-sleep"
-                        );
+                        failpoint_support::sleep_millis_async!("wal-ingest-logical-message-sleep");
                         IngestRecordOutcome::Noop
-=======
-                        failpoint_support::sleep_millis_async!("wal-ingest-logical-message-sleep");
->>>>>>> 7662df6c
                     } else if let Some(path) = prefix.strip_prefix("neon-file:") {
                         modification.put_file(path, message, ctx).await?;
                         IngestRecordOutcome::Stored
@@ -652,12 +642,8 @@
         let mut old_heap_blkno: Option<u32> = None;
         let mut flags = pg_constants::VISIBILITYMAP_VALID_BITS;
 
-<<<<<<< HEAD
         #[allow(clippy::if_same_then_else)]
-        let outcome = match self.timeline.pg_version {
-=======
-        match modification.tline.pg_version {
->>>>>>> 7662df6c
+        let outcome = match modification.tline.pg_version {
             14 => {
                 if decoded.xl_rmid == pg_constants::RM_HEAP_ID {
                     let info = decoded.xl_info & pg_constants::XLOG_HEAP_OPMASK;
