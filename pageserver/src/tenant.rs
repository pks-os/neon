--- conflicted
+++ resolved
@@ -624,16 +624,13 @@
             deletion_queue_client,
         } = resources;
 
-<<<<<<< HEAD
         let wal_redo_manager = Arc::new(WalRedoManager::from(PostgresRedoManager::new(
             conf,
             tenant_shard_id,
             walredo_process_pool,
         )));
-=======
         let attach_mode = attached_conf.location.attach_mode;
         let generation = attached_conf.location.generation;
->>>>>>> 3ec02d14
 
         let tenant = Arc::new(Tenant::new(
             TenantState::Attaching,
